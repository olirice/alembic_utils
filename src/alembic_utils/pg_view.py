--- conflicted
+++ resolved
@@ -20,11 +20,8 @@
     * **definition** - *str*: The SQL select statement body of the view
     """
 
-<<<<<<< HEAD
     dialect = "postgresql"
-=======
     type_ = "view"
->>>>>>> 18011f37
 
     @classmethod
     def from_sql(cls, sql: str) -> "PGView":
