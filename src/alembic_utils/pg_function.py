--- conflicted
+++ resolved
@@ -26,9 +26,7 @@
     * **definition** - *str*:  The remainig function body and identifiers
     """
 
-<<<<<<< HEAD
     dialect = "postgresql"
-=======
     type_ = "function"
 
     def __init__(self, schema: str, signature: str, definition: str):
@@ -38,7 +36,6 @@
         escaping_callable = escape_colon_for_plpgsql if is_plpgsql else escape_colon_for_sql
         # Override definition with correct escaping rules
         self.definition: str = escaping_callable(strip_terminating_semicolon(definition))
->>>>>>> 18011f37
 
     @classmethod
     def from_sql(cls, sql: str) -> "PGFunction":
