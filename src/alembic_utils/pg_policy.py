from parse import parse
from sqlalchemy import text as sql_text

from alembic_utils.exceptions import SQLParseFailure
from alembic_utils.on_entity_mixin import OnEntityMixin
from alembic_utils.replaceable_entity import ReplaceableEntity
from alembic_utils.statement import coerce_to_quoted


class PGPolicy(OnEntityMixin, ReplaceableEntity):
    """A PostgreSQL Policy compatible with `alembic revision --autogenerate`

    **Parameters:**

    * **schema** - *str*: A SQL schema name
    * **signature** - *str*: A SQL policy name and tablename, separated by "."
    * **definition** - *str*:  The definition of the policy, incl. permissive, for, to, using, with check
    * **on_entity** - *str*:  fully qualifed entity that the policy applies
    """

    type_ = "policy"

    @classmethod
    def from_sql(cls, sql: str) -> "PGPolicy":
        """Create an instance instance from a SQL string"""

        template = "create policy{:s}{signature}{:s}on{:s}{on_entity}{:s}{definition}"
        result = parse(template, sql.strip(), case_sensitive=False)

        if result is not None:

            on_entity = result["on_entity"]
            if "." not in on_entity:
                schema = "public"
                on_entity = schema + "." + on_entity
            schema, _, _ = on_entity.partition(".")

            return cls(  # type: ignore
                schema=schema,
                signature=result["signature"],
                definition=result["definition"],
                on_entity=on_entity,
            )
        raise SQLParseFailure(f'Failed to parse SQL into PGPolicy """{sql}"""')

    def to_sql_statement_create(self):
<<<<<<< HEAD
        """ Generates a SQL "create policy" statement for PGPolicy"""
=======
        """Generates a SQL "create poicy" statement for PGPolicy"""
>>>>>>> 5f670039

        return sql_text(f"CREATE POLICY {self.signature} on {self.on_entity} {self.definition}")

    def to_sql_statement_drop(self, cascade=False):
        """Generates a SQL "drop policy" statement for PGPolicy"""
        cascade = "cascade" if cascade else ""
        return sql_text(f"DROP POLICY {self.signature} on {self.on_entity} {cascade}")

    def to_sql_statement_create_or_replace(self):
        """Not implemented, postgres policies do not support replace."""
        yield sql_text(f"DROP POLICY IF EXISTS {self.signature} on {self.on_entity};")
        yield sql_text(f"CREATE POLICY {self.signature} on {self.on_entity} {self.definition};")

    @classmethod
    def from_database(cls, connection, schema):
        """Get a list of all policies defined in the db"""
        sql = sql_text(
            f"""
        select
            schemaname,
            tablename,
            policyname,
            permissive,
            roles,
            cmd,
            qual,
            with_check
        from
            pg_policies
        where
            schemaname = '{schema}'
        """
        )
        rows = connection.execute(sql).fetchall()

        def get_definition(permissive, roles, cmd, qual, with_check):
            definition = ""
            if permissive is not None:
                definition += f"as {permissive} "
            if cmd is not None:
                definition += f"for {cmd} "
            if roles is not None:
                definition += f"to {', '.join(roles)} "
            if qual is not None:
                if qual[0] != "(":
                    qual = f"({qual})"
                definition += f"using {qual} "
            if with_check is not None:
                if with_check[0] != "(":
                    with_check = f"({with_check})"
                definition += f"with check {with_check} "
            return definition

        db_policies = []
        for schema, table, policy_name, permissive, roles, cmd, qual, with_check in rows:
            definition = get_definition(permissive, roles, cmd, qual, with_check)

            schema = coerce_to_quoted(schema)
            table = coerce_to_quoted(table)
            policy_name = coerce_to_quoted(policy_name)
            policy = cls.from_sql(f"create policy {policy_name} on {schema}.{table} {definition}")
            db_policies.append(policy)

        for policy in db_policies:
            assert policy is not None

        return db_policies<|MERGE_RESOLUTION|>--- conflicted
+++ resolved
@@ -44,11 +44,7 @@
         raise SQLParseFailure(f'Failed to parse SQL into PGPolicy """{sql}"""')
 
     def to_sql_statement_create(self):
-<<<<<<< HEAD
-        """ Generates a SQL "create policy" statement for PGPolicy"""
-=======
-        """Generates a SQL "create poicy" statement for PGPolicy"""
->>>>>>> 5f670039
+        """Generates a SQL "create policy" statement for PGPolicy"""
 
         return sql_text(f"CREATE POLICY {self.signature} on {self.on_entity} {self.definition}")
 
