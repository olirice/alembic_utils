from parse import parse
from sqlalchemy import text as sql_text

from alembic_utils.exceptions import SQLParseFailure
from alembic_utils.on_entity_mixin import OnEntityMixin
from alembic_utils.replaceable_entity import ReplaceableEntity
from alembic_utils.statement import coerce_to_quoted


class PGPolicy(OnEntityMixin, ReplaceableEntity):
    """A PostgreSQL Policy compatible with `alembic revision --autogenerate`

    **Parameters:**

    * **schema** - *str*: A SQL schema name
    * **signature** - *str*: A SQL policy name and tablename, separated by "."
    * **definition** - *str*:  The definition of the policy, incl. permissive, for, to, using, with check
    * **on_entity** - *str*:  fully qualifed entity that the policy applies
    """

<<<<<<< HEAD
    dialect = "postgresql"
=======
    type_ = "policy"
>>>>>>> 18011f37

    @classmethod
    def from_sql(cls, sql: str) -> "PGPolicy":
        """Create an instance instance from a SQL string"""

        template = "create policy{:s}{signature}{:s}on{:s}{on_entity}{:s}{definition}"
        result = parse(template, sql.strip(), case_sensitive=False)

        if result is not None:

            on_entity = result["on_entity"]
            if "." not in on_entity:
                schema = "public"
                on_entity = schema + "." + on_entity
            schema, _, _ = on_entity.partition(".")

            return cls(
                schema=schema,
                signature=result["signature"],
                definition=result["definition"],
                on_entity=on_entity,
            )
        raise SQLParseFailure(f'Failed to parse SQL into PGPolicy """{sql}"""')

    def to_sql_statement_create(self):
        """ Generates a SQL "create poicy" statement for PGPolicy """

        return sql_text(f"CREATE POLICY {self.signature} on {self.on_entity} {self.definition}")

    def to_sql_statement_drop(self, cascade=False):
        """Generates a SQL "drop policy" statement for PGPolicy"""
        cascade = "cascade" if cascade else ""
        return sql_text(f"DROP POLICY {self.signature} on {self.on_entity} {cascade}")

    def to_sql_statement_create_or_replace(self):
        """Not implemented, postgres policies do not support replace."""
        return sql_text(
            f"""
            DROP POLICY IF EXISTS {self.signature} on {self.on_entity};
            CREATE POLICY {self.signature} on {self.on_entity} {self.definition};
        """
        )

    @classmethod
    def from_database(cls, connection, schema):
        """Get a list of all policies defined in the db"""
        sql = sql_text(
            f"""
        select
            schemaname,
            tablename,
            policyname,
            permissive,
            roles,
            cmd,
            qual,
            with_check
        from
            pg_policies
        where
            schemaname = '{schema}'
        """
        )
        rows = connection.execute(sql).fetchall()

        def get_definition(permissive, roles, cmd, qual, with_check):
            definition = ""
            if permissive is not None:
                definition += f"as {permissive} "
            if cmd is not None:
                definition += f"for {cmd} "
            if roles is not None:
                definition += f"to {', '.join(roles)} "
            if qual is not None:
                if qual[0] != "(":
                    qual = f"({qual})"
                definition += f"using {qual} "
            if with_check is not None:
                if with_check[0] != "(":
                    with_check = f"({with_check})"
                definition += f"with check {with_check} "
            return definition

        db_policies = []
        for schema, table, policy_name, permissive, roles, cmd, qual, with_check in rows:
            definition = get_definition(permissive, roles, cmd, qual, with_check)

            schema = coerce_to_quoted(schema)
            table = coerce_to_quoted(table)
            policy_name = coerce_to_quoted(policy_name)
            policy = PGPolicy.from_sql(
                f"create policy {policy_name} on {schema}.{table} {definition}"
            )
            db_policies.append(policy)

        for policy in db_policies:
            assert policy is not None

        return db_policies<|MERGE_RESOLUTION|>--- conflicted
+++ resolved
@@ -18,11 +18,8 @@
     * **on_entity** - *str*:  fully qualifed entity that the policy applies
     """
 
-<<<<<<< HEAD
     dialect = "postgresql"
-=======
     type_ = "policy"
->>>>>>> 18011f37
 
     @classmethod
     def from_sql(cls, sql: str) -> "PGPolicy":
